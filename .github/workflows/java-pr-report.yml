# Copyright 2023 Google LLC
#
# Licensed under the Apache License, Version 2.0 (the "License");
# you may not use this file except in compliance with the License.
# You may obtain a copy of the License at
#
#     https://www.apache.org/licenses/LICENSE-2.0
#
# Unless required by applicable law or agreed to in writing, software
# distributed under the License is distributed on an "AS IS" BASIS,
# WITHOUT WARRANTIES OR CONDITIONS OF ANY KIND, either express or implied.
# See the License for the specific language governing permissions and
# limitations under the License.

# Checks that are intended to publish PRs test results from JUnit.

name: Java PR Report
on:
  workflow_call:
<<<<<<< HEAD
    inputs:
      workflow_id:
        required: true
        type: string
      run_id:
        required: true
        type: string
=======
>>>>>>> 8771f250

permissions:
  checks: write # Need to write reports

# jobs:
#   checks:
#     runs-on: ubuntu-latest
#     steps:
#     - name: Download Test Report
#       uses: dawidd6/action-download-artifact@v2
#       with:
#         name: surefire-test-results
#         workflow: ${{ github.event.workflow.id }}
#         run_id: ${{ github.event.workflow_run.id }}
#     - name: Publish Test Report
#       uses: mikepenz/action-junit-report@v3
#       with:
#         commit: ${{github.event.workflow_run.head_sha}}
#         report_paths: '**/surefire-reports/TEST-*.xml'
jobs:
  report:
    runs-on: ubuntu-latest
    steps:
<<<<<<< HEAD
    - name: Download Test Files
      uses: dawidd6/action-download-artifact@v2
      with:
        name: surefire-test-results
        workflow: ${{ inputs.workflow_id }}
        run_id: ${{ inputs.run_id }}
    - name: Generate Test Report
      uses: dorny/test-reporter@v1
      with:
=======
    - uses: dorny/test-reporter@v1
      with:
>>>>>>> 8771f250
        artifact: surefire-test-results
        name: Maven Tests
        path: '**/surefire-reports/TEST-*.xml'
        reporter: java-junit
        fail-on-error: 'false'<|MERGE_RESOLUTION|>--- conflicted
+++ resolved
@@ -17,7 +17,6 @@
 name: Java PR Report
 on:
   workflow_call:
-<<<<<<< HEAD
     inputs:
       workflow_id:
         required: true
@@ -25,32 +24,14 @@
       run_id:
         required: true
         type: string
-=======
->>>>>>> 8771f250
 
 permissions:
-  checks: write # Need to write reports
+  checks: write
 
-# jobs:
-#   checks:
-#     runs-on: ubuntu-latest
-#     steps:
-#     - name: Download Test Report
-#       uses: dawidd6/action-download-artifact@v2
-#       with:
-#         name: surefire-test-results
-#         workflow: ${{ github.event.workflow.id }}
-#         run_id: ${{ github.event.workflow_run.id }}
-#     - name: Publish Test Report
-#       uses: mikepenz/action-junit-report@v3
-#       with:
-#         commit: ${{github.event.workflow_run.head_sha}}
-#         report_paths: '**/surefire-reports/TEST-*.xml'
 jobs:
   report:
     runs-on: ubuntu-latest
     steps:
-<<<<<<< HEAD
     - name: Download Test Files
       uses: dawidd6/action-download-artifact@v2
       with:
@@ -60,10 +41,6 @@
     - name: Generate Test Report
       uses: dorny/test-reporter@v1
       with:
-=======
-    - uses: dorny/test-reporter@v1
-      with:
->>>>>>> 8771f250
         artifact: surefire-test-results
         name: Maven Tests
         path: '**/surefire-reports/TEST-*.xml'
